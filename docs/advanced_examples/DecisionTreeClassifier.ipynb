{
 "cells": [
  {
   "cell_type": "markdown",
   "metadata": {},
   "source": [
    "# Decision Tree Classifier\n",
    "\n",
    "Trees are a popular class of algorithm in Machine Learning. In this notebook we build a simple Decision Tree Classifier using `scikit-learn` to show that they can be executed homomorphically using Concrete.\n",
    "\n",
    "Converting a tree working over quantized data to its FHE equivalent takes only a few lines of code thanks to Concrete ML.\n",
    "\n",
    "Let's dive in!"
   ]
  },
  {
   "cell_type": "markdown",
   "metadata": {},
   "source": [
    "## The use case\n",
    "\n",
    "The use case is a spam classification task from OpenML you can find here: https://www.openml.org/d/44\n",
    "\n",
    "Some pre-extracted features (like some word frequencies) are provided as well as a class - `0` for a normal e-mail and `1` for spam - for 4601 samples.\n",
    "\n",
    "Let's first get the data-set."
   ]
  },
  {
   "cell_type": "code",
   "execution_count": 1,
   "metadata": {},
   "outputs": [],
   "source": [
    "import time\n",
    "\n",
    "import numpy\n",
    "from sklearn.datasets import fetch_openml\n",
    "from sklearn.model_selection import train_test_split\n",
    "\n",
    "features, classes = fetch_openml(data_id=44, as_frame=False, cache=True, return_X_y=True)\n",
    "classes = classes.astype(numpy.int64)\n",
    "\n",
    "x_train, x_test, y_train, y_test = train_test_split(\n",
    "    features,\n",
    "    classes,\n",
    "    test_size=0.15,\n",
    "    random_state=42,\n",
    ")"
   ]
  },
  {
   "cell_type": "markdown",
   "metadata": {},
   "source": [
    "### Let's use the sklearn cross-validation tool to find the best hyper parameters for our model"
   ]
  },
  {
   "cell_type": "code",
   "execution_count": 2,
   "metadata": {},
   "outputs": [
    {
     "name": "stdout",
     "output_type": "stream",
     "text": [
      "Best hyper parameters: {'max_depth': None, 'max_features': None, 'min_samples_leaf': 10, 'min_samples_split': 100}\n",
<<<<<<< HEAD
      "Best score: 0.9294262856046824\n"
=======
      "Best score: 0.9295190849839615\n"
>>>>>>> c3fc3ae0
     ]
    }
   ],
   "source": [
    "# Find best hyper parameters with cross validation\n",
    "from sklearn.model_selection import GridSearchCV\n",
    "\n",
    "from concrete.ml.sklearn import DecisionTreeClassifier as ConcreteDecisionTreeClassifier\n",
    "\n",
    "# List of hyper parameters to tune\n",
    "param_grid = {\n",
    "    \"max_features\": [None, \"auto\", \"sqrt\", \"log2\"],\n",
    "    \"min_samples_leaf\": [1, 10, 100],\n",
    "    \"min_samples_split\": [2, 10, 100],\n",
    "    \"max_depth\": [None, 2, 4, 6, 8],\n",
    "}\n",
    "\n",
    "grid_search = GridSearchCV(\n",
    "    ConcreteDecisionTreeClassifier(),\n",
    "    param_grid,\n",
    "    cv=10,\n",
    "    scoring=\"average_precision\",\n",
    "    error_score=\"raise\",\n",
    "    n_jobs=-1,\n",
    ")\n",
    "\n",
    "gs_results = grid_search.fit(x_train, y_train)\n",
    "print(\"Best hyper parameters:\", gs_results.best_params_)\n",
    "print(\"Best score:\", gs_results.best_score_)\n",
    "\n",
    "# Build the model with best hyper parameters\n",
    "model = ConcreteDecisionTreeClassifier(\n",
    "    max_features=gs_results.best_params_[\"max_features\"],\n",
    "    min_samples_leaf=gs_results.best_params_[\"min_samples_leaf\"],\n",
    "    min_samples_split=gs_results.best_params_[\"min_samples_split\"],\n",
    "    max_depth=gs_results.best_params_[\"max_depth\"],\n",
    "    n_bits=6,\n",
    ")"
   ]
  },
  {
   "cell_type": "markdown",
   "metadata": {},
   "source": [
    "### Let's compute some metrics on the test set."
   ]
  },
  {
   "cell_type": "code",
   "execution_count": 3,
   "metadata": {},
   "outputs": [],
   "source": [
    "model, sklearn_model = model.fit_benchmark(x_train, y_train)"
   ]
  },
  {
   "cell_type": "code",
   "execution_count": 4,
   "metadata": {},
   "outputs": [
    {
     "name": "stdout",
     "output_type": "stream",
     "text": [
      "Sklearn average precision score: 0.95\n",
      "Concrete average precision score: 0.97\n"
     ]
    }
   ],
   "source": [
    "# Compute average precision on test\n",
    "from sklearn.metrics import average_precision_score\n",
    "\n",
    "# pylint: disable=no-member\n",
    "y_pred_concrete = model.predict_proba(x_test)[:, 1]\n",
    "y_pred_sklearn = sklearn_model.predict_proba(x_test)[:, 1]\n",
    "concrete_average_precision = average_precision_score(y_test, y_pred_concrete)\n",
    "sklearn_average_precision = average_precision_score(y_test, y_pred_sklearn)\n",
    "print(f\"Sklearn average precision score: {sklearn_average_precision:0.2f}\")\n",
    "print(f\"Concrete average precision score: {concrete_average_precision:0.2f}\")"
   ]
  },
  {
   "attachments": {},
   "cell_type": "markdown",
   "metadata": {},
   "source": [
    "Note that Concrete average precision score is not running in FHE here as it would be much longer. If you want to run the model in FHE you can set the argument `fhe` to `execute` in `predict_proba()`. Also, the average precision of the Concrete model may be higher which is likely due to the quantization acting as a kind of regularization which improved the test set metric. However, in general, it should be expected that quantization decreases the average precision."
   ]
  },
  {
   "cell_type": "code",
   "execution_count": 5,
   "metadata": {},
   "outputs": [
    {
     "name": "stdout",
     "output_type": "stream",
     "text": [
      "Number of test samples: 691\n",
      "Number of spams in test samples: 304\n",
      "True Negative (legit mail well classified) rate: 0.9612403100775194\n",
      "False Positive (legit mail classified as spam) rate: 0.03875968992248062\n",
      "False Negative (spam mail classified as legit) rate: 0.14473684210526316\n",
      "True Positive (spam well classified) rate: 0.8552631578947368\n"
     ]
    }
   ],
   "source": [
    "# Show the confusion matrix on x_test\n",
    "from sklearn.metrics import confusion_matrix\n",
    "\n",
    "y_pred = model.predict(x_test)\n",
    "true_negative, false_positive, false_negative, true_positive = confusion_matrix(\n",
    "    y_test, y_pred, normalize=\"true\"\n",
    ").ravel()\n",
    "\n",
    "num_samples = len(y_test)\n",
    "num_spam = sum(y_test)\n",
    "\n",
    "print(f\"Number of test samples: {num_samples}\")\n",
    "print(f\"Number of spams in test samples: {num_spam}\")\n",
    "\n",
    "print(f\"True Negative (legit mail well classified) rate: {true_negative}\")\n",
    "print(f\"False Positive (legit mail classified as spam) rate: {false_positive}\")\n",
    "print(f\"False Negative (spam mail classified as legit) rate: {false_negative}\")\n",
    "print(f\"True Positive (spam well classified) rate: {true_positive}\")"
   ]
  },
  {
   "cell_type": "markdown",
   "metadata": {},
   "source": [
    "### Now we are ready to go in the FHE domain"
   ]
  },
  {
   "cell_type": "code",
   "execution_count": 6,
   "metadata": {},
   "outputs": [],
   "source": [
    "# We first compile the model with some data, here the training set\n",
    "circuit = model.compile(x_train)"
   ]
  },
  {
   "cell_type": "markdown",
   "metadata": {},
   "source": [
    "### Generate the key"
   ]
  },
  {
   "cell_type": "code",
   "execution_count": 7,
   "metadata": {},
   "outputs": [
    {
     "name": "stdout",
     "output_type": "stream",
     "text": [
      "Generating a key for an 8-bit circuit\n"
     ]
    }
   ],
   "source": [
    "print(f\"Generating a key for an {circuit.graph.maximum_integer_bit_width()}-bit circuit\")"
   ]
  },
  {
   "cell_type": "code",
   "execution_count": 8,
   "metadata": {},
   "outputs": [
    {
     "name": "stdout",
     "output_type": "stream",
     "text": [
<<<<<<< HEAD
      "Key generation time: 1.68 seconds\n"
=======
      "Key generation time: 1.63 seconds\n"
>>>>>>> c3fc3ae0
     ]
    }
   ],
   "source": [
    "time_begin = time.time()\n",
    "circuit.client.keygen(force=False)\n",
    "print(f\"Key generation time: {time.time() - time_begin:.2f} seconds\")"
   ]
  },
  {
   "cell_type": "code",
   "execution_count": 9,
   "metadata": {},
   "outputs": [],
   "source": [
    "# Reduce the sample size for a faster total execution time\n",
    "FHE_SAMPLES = 10\n",
    "x_test = x_test[:FHE_SAMPLES]\n",
    "y_pred = y_pred[:FHE_SAMPLES]\n",
    "y_reference = y_test[:FHE_SAMPLES]"
   ]
  },
  {
   "cell_type": "code",
   "execution_count": 10,
   "metadata": {},
   "outputs": [
    {
     "name": "stdout",
     "output_type": "stream",
     "text": [
<<<<<<< HEAD
      "Execution time: 0.57 seconds per sample\n"
=======
      "Execution time: 0.60 seconds per sample\n"
>>>>>>> c3fc3ae0
     ]
    }
   ],
   "source": [
    "# Predict in FHE for a few examples\n",
    "time_begin = time.time()\n",
    "y_pred_fhe = model.predict(x_test, fhe=\"execute\")\n",
    "print(f\"Execution time: {(time.time() - time_begin) / len(x_test):.2f} seconds per sample\")"
   ]
  },
  {
   "cell_type": "code",
   "execution_count": 11,
   "metadata": {},
   "outputs": [
    {
     "name": "stdout",
     "output_type": "stream",
     "text": [
      "Ground truth:       [0 0 0 1 0 1 0 0 0 0]\n",
      "Prediction sklearn: [0 0 0 1 0 1 0 0 0 0]\n",
      "Prediction FHE:     [0 0 0 1 0 1 0 0 0 0]\n"
     ]
    }
   ],
   "source": [
    "# Check prediction FHE vs sklearn\n",
    "print(f\"Ground truth:       {y_reference}\")\n",
    "print(f\"Prediction sklearn: {y_pred}\")\n",
    "print(f\"Prediction FHE:     {y_pred_fhe}\")"
   ]
  },
  {
   "cell_type": "code",
   "execution_count": 12,
   "metadata": {},
   "outputs": [
    {
     "name": "stdout",
     "output_type": "stream",
     "text": [
      "10/10 predictions are similar between the FHE model and the clear sklearn model.\n"
     ]
    }
   ],
   "source": [
    "print(\n",
    "    f\"{numpy.sum(y_pred_fhe==y_pred)}/\"\n",
    "    \"10 predictions are similar between the FHE model and the clear sklearn model.\"\n",
    ")"
   ]
  },
  {
   "cell_type": "markdown",
   "metadata": {},
   "source": [
    "Here, 10 executions over 10 samples are performed to ensure that the FHE inference gives the same results as the clear model. Doing FHE inferences (to get the real FHE precision score) over the full data-set would be too expensive."
   ]
  },
  {
   "cell_type": "markdown",
   "metadata": {},
   "source": [
    "## Conclusion\n",
    "\n",
    "Fully Homomorphic Decision Trees are now within reach for any data scientist familiar with scikit-learn APIs."
   ]
  }
 ],
 "metadata": {
  "execution": {
   "timeout": 10800
  }
 },
 "nbformat": 4,
 "nbformat_minor": 2
}<|MERGE_RESOLUTION|>--- conflicted
+++ resolved
@@ -66,11 +66,7 @@
      "output_type": "stream",
      "text": [
       "Best hyper parameters: {'max_depth': None, 'max_features': None, 'min_samples_leaf': 10, 'min_samples_split': 100}\n",
-<<<<<<< HEAD
-      "Best score: 0.9294262856046824\n"
-=======
       "Best score: 0.9295190849839615\n"
->>>>>>> c3fc3ae0
      ]
     }
    ],
@@ -251,11 +247,7 @@
      "name": "stdout",
      "output_type": "stream",
      "text": [
-<<<<<<< HEAD
-      "Key generation time: 1.68 seconds\n"
-=======
       "Key generation time: 1.63 seconds\n"
->>>>>>> c3fc3ae0
      ]
     }
    ],
@@ -287,11 +279,7 @@
      "name": "stdout",
      "output_type": "stream",
      "text": [
-<<<<<<< HEAD
-      "Execution time: 0.57 seconds per sample\n"
-=======
       "Execution time: 0.60 seconds per sample\n"
->>>>>>> c3fc3ae0
      ]
     }
    ],
