--- conflicted
+++ resolved
@@ -146,15 +146,9 @@
      "output_type": "stream",
      "text": [
       "total 76K\r\n",
-<<<<<<< HEAD
-      "-rw-r--r-- 1 root root  59K Dec 18 15:54 client.zip\r\n",
-      "-rw-r--r-- 1 root root 9.4K Dec 18 15:54 server.zip\r\n",
-      "-rw-r--r-- 1 root root   76 Dec 18 15:54 versions.json\r\n"
-=======
       "-rw-r--r-- 1 root root  59K Dec 18 13:39 client.zip\r\n",
       "-rw-r--r-- 1 root root 9.6K Dec 18 13:39 server.zip\r\n",
       "-rw-r--r-- 1 root root   76 Dec 18 13:39 versions.json\r\n"
->>>>>>> c3fc3ae0
      ]
     }
    ],
@@ -183,11 +177,7 @@
      "output_type": "stream",
      "text": [
       "total 12K\r\n",
-<<<<<<< HEAD
-      "-rw-r--r-- 1 root root 9.4K Dec 18 15:54 server.zip\r\n"
-=======
       "-rw-r--r-- 1 root root 9.6K Dec 18 13:39 server.zip\r\n"
->>>>>>> c3fc3ae0
      ]
     }
    ],
@@ -207,11 +197,7 @@
      "output_type": "stream",
      "text": [
       "total 60K\r\n",
-<<<<<<< HEAD
-      "-rw-r--r-- 1 root root 59K Dec 18 15:54 client.zip\r\n"
-=======
       "-rw-r--r-- 1 root root 59K Dec 18 13:39 client.zip\r\n"
->>>>>>> c3fc3ae0
      ]
     }
    ],
@@ -237,11 +223,7 @@
      "name": "stderr",
      "output_type": "stream",
      "text": [
-<<<<<<< HEAD
-      "KeySetCache: miss, regenerating /tmp/tmpzkhq7whj/17954605933811396781\n"
-=======
       "KeySetCache: miss, regenerating /tmp/tmpo9sf7a07/17954605933811396781\n"
->>>>>>> c3fc3ae0
      ]
     }
    ],
@@ -289,11 +271,7 @@
      "output_type": "stream",
      "text": [
       "Encrypted data is 1538.10 times larger than the clear data\n",
-<<<<<<< HEAD
-      "The average execution time is 0.93 seconds per sample.\n"
-=======
       "The average execution time is 0.94 seconds per sample.\n"
->>>>>>> c3fc3ae0
      ]
     }
    ],
