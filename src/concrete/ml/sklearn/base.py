--- conflicted
+++ resolved
@@ -99,18 +99,9 @@
 # Define QNN's attribute that will be auto-generated when fitting
 QNN_AUTO_KWARGS = ["module__n_outputs", "module__input_dim"]
 
-<<<<<<< HEAD
 # Most significant bits to retain when applying rounding to the tree
 MSB_TO_KEEP_FOR_TREES = 1
 
-# Enable truncate feature for all tree-based models by default
-# Note: This setting is fixed and cannot be altered by users
-# However, for internal testing purposes, we retain the capability to disable this feature
-os.environ["TREES_USE_ROUNDING"] = "1"
-
-# pylint: disable=too-many-public-methods
-
-=======
 # Enable rounding feature for all tree-based models by default
 # Note: This setting is fixed and cannot be altered by users
 # However, for internal testing purposes, we retain the capability to disable this feature
@@ -119,7 +110,6 @@
 # pylint: disable=too-many-public-methods
 
 
->>>>>>> ee696ece
 class BaseEstimator:
     """Base class for all estimators in Concrete ML.
 
@@ -1336,7 +1326,7 @@
         self.output_quantizers = []
 
         #: Determines the LSB to remove given a `target_msbs`
-        self.auto_truncate = cnp.AutoTruncator(target_msbs=MSB_TO_KEEP_FOR_TREES)
+        self.auto_truncate = cp.AutoTruncator(target_msbs=MSB_TO_KEEP_FOR_TREES)
         
         X, y = check_X_y_and_assert_multi_output(X, y)
 
@@ -1362,20 +1352,7 @@
         # Check that the underlying sklearn model has been set and fit
         assert self.sklearn_model is not None, self._sklearn_model_is_not_fitted_error_message()
 
-        # Enable rounding feature
-        enable_rounding = os.environ.get("TREES_USE_ROUNDING", "1") == "1"
-
-        if not enable_rounding:
-            warnings.simplefilter("always")
-            warnings.warn(
-                "Using Concrete tree-based models without the `rounding feature` is deprecated. "
-                "Consider setting 'use_rounding' to `True` for making the FHE inference faster "
-                "and key generation.",
-                category=DeprecationWarning,
-                stacklevel=2,
-            )
-
-        # Convert the tree inference with Numpy operators
+        # Enable optimized computation
         enable_truncate = os.environ.get("TREES_USE_ROUNDING", "1") == "1"
 
         if not enable_truncate:
@@ -1394,12 +1371,8 @@
         self._tree_inference, self.output_quantizers, self.onnx_model_ = tree_to_numpy(
             self.sklearn_model,
             q_X,
-<<<<<<< HEAD
             auto_truncate=self.auto_truncate,
-=======
-            use_rounding=enable_rounding,
             fhe_ensembling=self._fhe_ensembling,
->>>>>>> ee696ece
             framework=self.framework,
             output_n_bits=self.n_bits["op_leaves"],
         )
